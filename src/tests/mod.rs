#[cfg(test)]
<<<<<<< HEAD
mod auth_test;

mod files;
=======
mod util;

#[cfg(test)]
mod auth_test;
>>>>>>> 071d9b85
<|MERGE_RESOLUTION|>--- conflicted
+++ resolved
@@ -1,11 +1,7 @@
 #[cfg(test)]
-<<<<<<< HEAD
-mod auth_test;
-
-mod files;
-=======
 mod util;
 
 #[cfg(test)]
 mod auth_test;
->>>>>>> 071d9b85
+
+mod files;